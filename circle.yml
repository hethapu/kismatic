version: 2
defaults: &defaults
  working_directory: /go/src/github.com/apprenda/kismatic
  docker:
<<<<<<< HEAD
    - image: golang:1.8.4
=======
    - image: circleci/golang:1.9.2
>>>>>>> 96a9cd2d

jobs:
  build:
    <<: *defaults
    steps:
      - checkout
      - run: 
          name: Install unzip
          command: apt update && apt install unzip
      - run:
          name: Unit tests
          command: make bare-test
      - run:
          name: Verify gofmt
          command: diff -u <(echo -n) <(gofmt -d ./pkg ./cmd)
      - run:
          name: Verify reference documentation is up to date
          command: diff -u <(cat docs/plan-file-reference.md) <(make docs/generate-plan-file-reference.md)
      - run:
          name: Create release directory # Used for releasing to GH
          command: mkdir release
      - run:
          name: Darwin dist
          command: GLIDE_GOOS=linux GOOS=darwin make bare-dist
      - store_artifacts:
          path: out/kismatic.tar.gz
          destination: kismatic-darwin-amd64.tar.gz
      - run:
          name: Copy darwin pkg to release dir
          command: mv out/kismatic.tar.gz release/kismatic-${CIRCLE_TAG}-darwin-amd64.tar.gz
      - run:
          name: Linux dist
          command: GOOS=linux make bare-dist
      - store_artifacts:
          path: out/kismatic.tar.gz
          destination: kismatic-linux-amd64.tar.gz
      - run:
          name: Copy linux pkg to release dir # Used for releasing to GH
          command: cp out/kismatic.tar.gz release/kismatic-${CIRCLE_TAG}-linux-amd64.tar.gz
      - run:
          name: Set integration test SSH Key 
          command: echo "$KISMATIC_INT_TEST_KEY" | base64 -d > ~/.ssh/kismatic-integration-testing.pem
      - run:
          name: Set permissions on SSH key
          command: chmod 0600 ~/.ssh/kismatic-integration-testing.pem
      - run:
          name: Focused tests
          command: |
            if [[ -n "$FOCUS" ]]
            then
                make focus-integration-test
            fi
          no_output_timeout: 30m
          environment:
            ANSIBLE_SSH_CONTROL_PATH: "/tmp/ssh-%%r-%%h-%%p"
            ANSIBLE_SSH_ARGS: "-o ControlMaster=auto -o ControlPersist=1800s -o ControlPath=/tmp/ssh-%r-%h-%p"    
      - run:
          name: Integration tests
          command: make just-integration-test
          no_output_timeout: 30m
          environment:
            GINKGO_OPTS: "-nodes=32 --flakeAttempts=2"
            ANSIBLE_SSH_CONTROL_PATH: "/tmp/ssh-%%r-%%h-%%p"
            ANSIBLE_SSH_ARGS: "-o ControlMaster=auto -o ControlPersist=1800s -o ControlPath=/tmp/ssh-%r-%h-%p"    
      - run:
          name: Slow integration tests
          command: |
            if [[ -n "$CIRCLE_TAG" || -n "$RUN_SLOW_TESTS" ]]
            then
              make slow-integration-test
            fi
          no_output_timeout: 90m
          environment:
            GINKGO_OPTS: "-nodes=32 --flakeAttempts=2"
            ANSIBLE_SSH_CONTROL_PATH: "/tmp/ssh-%%r-%%h-%%p"
            ANSIBLE_SSH_ARGS: "-o ControlMaster=auto -o ControlPersist=1800s -o ControlPath=/tmp/ssh-%r-%h-%p"
      - store_test_results:
          path: /tmp/ket-junit-results
      - run:
          name: Create draft release on GitHub
          command: | 
            if [[ -n "$CIRCLE_TAG" ]]
            then
              apt-get update && apt-get install -y unzip
              wget https://github.com/tcnksm/ghr/releases/download/v0.5.4/ghr_v0.5.4_linux_amd64.zip
              unzip ghr_v0.5.4_linux_amd64.zip
              ./ghr -draft -u "$CIRCLE_PROJECT_USERNAME" "${CIRCLE_TAG}-draft" release/
            fi
deployment:
  fake_deploy_for_cci2:
    tag: /.*/
    commands:
      - echo "make tags run in 2.0"<|MERGE_RESOLUTION|>--- conflicted
+++ resolved
@@ -2,11 +2,7 @@
 defaults: &defaults
   working_directory: /go/src/github.com/apprenda/kismatic
   docker:
-<<<<<<< HEAD
-    - image: golang:1.8.4
-=======
     - image: circleci/golang:1.9.2
->>>>>>> 96a9cd2d
 
 jobs:
   build:

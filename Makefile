--- conflicted
+++ resolved
@@ -15,11 +15,7 @@
 # Versions of external dependencies
 GLIDE_VERSION = v0.13.0
 ANSIBLE_VERSION = 2.3.0.0
-<<<<<<< HEAD
 TERRAFORM_VERSION = 0.11.0
-=======
-PROVISIONER_VERSION = v1.7.0
->>>>>>> f72b9ab1
 KUBERANG_VERSION = v1.2.2
 GO_VERSION = 1.8.4
 KUBECTL_VERSION = v1.9.0
@@ -49,13 +45,9 @@
 bare-build: bin/$(GOOS)/kismatic
 
 bare-build-update-dist: bare-build
-<<<<<<< HEAD
 	cp -r ansible out/ansible/playbooks
 	cp -r terraform/* out/terraform	
 	cp bin/$(GOOS)/kismatic out/
-=======
-	cp bin/$(GOOS)/kismatic out
->>>>>>> f72b9ab1
 
 build-inspector: vendor
 	@echo Building inspector in container
@@ -92,12 +84,8 @@
 	rm -rf out
 	rm -rf vendor
 	rm -rf vendor-ansible
-<<<<<<< HEAD
 	rm -rf vendor-terraform
-=======
-	rm -rf vendor-provision
 	rm -rf integration-tests/vendor
->>>>>>> f72b9ab1
 	rm -rf vendor-kuberang
 	rm -rf vendor-helm
 	rm -rf vendor-kubectl
@@ -195,22 +183,6 @@
 	tar -czf kismatic.tar.gz -C out .
 	mv kismatic.tar.gz out
 
-<<<<<<< HEAD
-get-ginkgo:
-	go get github.com/onsi/ginkgo/ginkgo
-
-just-integration-test: get-ginkgo
-	ginkgo --skip "\[slow\]" -p $(GINKGO_OPTS) -v integration
-
-slow-integration-test: get-ginkgo
-	ginkgo --focus "\[slow\]" -p $(GINKGO_OPTS) -v integration
-
-serial-integration-test: get-ginkgo
-	ginkgo -v integration
-
-focus-integration-test: get-ginkgo
-	ginkgo --focus $(FOCUS) $(GINKGO_OPTS) -v integration
-=======
 integration-tests/vendor: tools/glide-$(GLIDE_GOOS)-$(HOST_GOARCH)
 	go get github.com/onsi/ginkgo/ginkgo
 	cd integration-tests && ../tools/glide-$(GLIDE_GOOS)-$(HOST_GOARCH) install
@@ -226,7 +198,6 @@
 
 focus-integration-test: integration-tests/vendor
 	ginkgo --focus $(FOCUS) $(GINKGO_OPTS) -v integration-tests
->>>>>>> f72b9ab1
 
 docs/generate-kismatic-cli:
 	mkdir -p docs/kismatic-cli

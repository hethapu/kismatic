# Setup some useful vars
PKG = github.com/apprenda/kismatic
BUILD_OUTPUT = out-$(GOOS)

# Set the build version
ifeq ($(origin VERSION), undefined)
	VERSION := $(shell git describe --tags --always --dirty)
endif
# Set the build branch
ifeq ($(origin BRANCH), undefined)
	BRANCH := $(shell git rev-parse --abbrev-ref HEAD)
endif
# build date
ifeq ($(origin BUILD_DATE), undefined)
	BUILD_DATE := $(shell date -u)
endif
# If no target is defined, assume the host is the target.
ifeq ($(origin GOOS), undefined)
	GOOS := $(shell go env GOOS)
endif
# Lots of these target goarches probably won't work,
# since we depend on vendored packages also being built for the correct arch
ifeq ($(origin GOARCH), undefined)
	GOARCH := $(shell go env GOARCH)
endif
# If no target is defined, assume the host is the target.
ifeq ($(origin HOST_GOOS), undefined)
	HOST_GOOS := $(shell go env GOOS)
endif
# Lots of these target goarches probably won't work,
# since we depend on vendored packages also being built for the correct arch
ifeq ($(origin HOST_GOARCH), undefined)
	HOST_GOARCH := $(shell go env GOARCH)
endif
# Used by the integration tests to tag nodes
ifeq ($(origin CREATED_BY), undefined)
	CREATED_BY := $(shell hostname)
endif

# Versions of external dependencies
GLIDE_VERSION = v0.13.1
ANSIBLE_VERSION = 2.3.0.0
<<<<<<< HEAD
TERRAFORM_VERSION = 0.11.0
SWAGGER_VERSION = 0.13.0
SWAGGER-UI_VERSION = 3.10.0
KUBERANG_VERSION = v1.2.2
GO_VERSION = 1.9.2
KUBECTL_VERSION = v1.9.2
HELM_VERSION = v2.7.2

ifeq ($(origin GLIDE_GOOS), undefined)
	GLIDE_GOOS := $(HOST_GOOS)
endif
ifeq ($(origin GOOS), undefined)
	GOOS := $(HOST_GOOS)
endif
=======
PROVISIONER_VERSION = v1.9.0
KUBERANG_VERSION = v1.3.0
GO_VERSION = 1.9.4
KUBECTL_VERSION = v1.9.3
HELM_VERSION = v2.8.1
>>>>>>> e05b72cd

install: 
	@echo Building kismatic in container
	@docker run                                \
	    --rm                                   \
	    -e GOOS="$(GOOS)"                      \
	    -e HOST_GOOS="linux"                   \
	    -e VERSION="$(VERSION)"                \
	    -e BUILD_DATE="$(BUILD_DATE)"          \
	    -u root:root                           \
	    -v "$(shell pwd)":"/go/src/$(PKG)"     \
	    -w /go/src/$(PKG)                      \
	    circleci/golang:$(GO_VERSION)          \
	    make bin/$(GOOS)/kismatic build-inspector-host copy-kismatic copy-playbooks copy-inspector

dist: shallow-clean
	@echo "Running dist inside contianer"
	@docker run                                \
	    --rm                                   \
	    -e GOOS="$(GOOS)"                      \
	    -e HOST_GOOS="linux"                   \
	    -e VERSION="$(VERSION)"                \
	    -e BUILD_DATE="$(BUILD_DATE)"          \
	    -u root:root                           \
	    -v "$(shell pwd)":"/go/src/$(PKG)"     \
	    -w "/go/src/$(PKG)"                    \
	    circleci/golang:$(GO_VERSION)          \
	    make dist-common

clean: 
	rm -rf bin
	rm -rf out-*
	rm -rf vendor
	rm -rf vendor-*
	rm -rf tools
	rm -rf tmp

<<<<<<< HEAD
bare-build-update-dist: bare-build
	cp -r ansible out/ansible/playbooks
	cp -r providers/* out/providers
	cp docs/swagger.json out/swagger-ui/spec
	cp bin/$(GOOS)/kismatic out/
=======
test:
	@docker run                             \
	    --rm                                \
	    -e HOST_GOOS="linux"                \
	    -u root:root                        \
	    -v "$(shell pwd)":/go/src/$(PKG)    \
	    -w /go/src/$(PKG)                   \
	    circleci/golang:$(GO_VERSION)       \
	    make test-host

integration-test: 
	mkdir -p tmp
	@echo "Running integration tests inside contianer"
	@docker run                                                 \
	    --rm                                                    \
	    -e GOOS="linux"                                         \
	    -e HOST_GOOS="linux"                                    \
	    -e VERSION="$(VERSION)"                                 \
	    -e BUILD_DATE="$(BUILD_DATE)"                           \
	    -e AWS_ACCESS_KEY_ID="$(AWS_ACCESS_KEY_ID)"             \
	    -e AWS_SECRET_ACCESS_KEY="$(AWS_SECRET_ACCESS_KEY)"     \
	    -e LEAVE_ARTIFACTS="$(LEAVE_ARTIFACTS)"                 \
	    -e CREATED_BY="$(CREATED_BY)"                           \
	    -u root:root                                            \
	    -v "$(shell pwd)":"/go/src/$(PKG)"                      \
	    -v "$(HOME)/.ssh/kismatic-integration-testing.pem":"/root/.ssh/kismatic-integration-testing.pem:ro" \
	    -v "$(shell pwd)/tmp":"/tmp/kismatic"                   \
	    -w "/go/src/$(PKG)"                                     \
	    circleci/golang:$(GO_VERSION)                           \
	    make integration-test-host

focus-integration-test: 
	mkdir -p tmp
	@echo "Running integration tests inside contianer"
	@docker run                                                 \
	    --rm                                                    \
	    -e FOCUS="$(FOCUS)"                                     \
	    -e GOOS="linux"                                         \
	    -e HOST_GOOS="linux"                                    \
	    -e VERSION="$(VERSION)"                                 \
	    -e BUILD_DATE="$(BUILD_DATE)"                           \
	    -e AWS_ACCESS_KEY_ID="$(AWS_ACCESS_KEY_ID)"             \
	    -e AWS_SECRET_ACCESS_KEY="$(AWS_SECRET_ACCESS_KEY)"     \
	    -e LEAVE_ARTIFACTS="$(LEAVE_ARTIFACTS)"                 \
	    -e CREATED_BY="$(CREATED_BY)"                           \
	    -u root:root                                            \
	    -v "$(shell pwd)":"/go/src/$(PKG)"                      \
	    -v "$(HOME)/.ssh/kismatic-integration-testing.pem":"/root/.ssh/kismatic-integration-testing.pem:ro" \
	    -v "$(shell pwd)/tmp":"/tmp/kismatic"                   \
	    -w "/go/src/$(PKG)"                                     \
	    circleci/golang:$(GO_VERSION)                           \
	    make focus-integration-test-host

slow-integration-test: 
	mkdir -p tmp
	@echo "Running integration tests inside contianer"
	@docker run                                                 \
	    --rm                                                    \
	    -e GOOS="linux"                                         \
	    -e HOST_GOOS="linux"                                    \
	    -e VERSION="$(VERSION)"                                 \
	    -e BUILD_DATE="$(BUILD_DATE)"                           \
	    -e AWS_ACCESS_KEY_ID="$(AWS_ACCESS_KEY_ID)"             \
	    -e AWS_SECRET_ACCESS_KEY="$(AWS_SECRET_ACCESS_KEY)"     \
	    -e LEAVE_ARTIFACTS="$(LEAVE_ARTIFACTS)"                 \
	    -e CREATED_BY="$(CREATED_BY)"                           \
	    -u root:root                                            \
	    -v "$(shell pwd)":"/go/src/$(PKG)"                      \
	    -v "$(HOME)/.ssh/kismatic-integration-testing.pem":"/root/.ssh/kismatic-integration-testing.pem:ro" \
	    -v "$(shell pwd)/tmp":"/tmp/kismatic"                   \
	    -w "/go/src/$(PKG)"                                     \
	    circleci/golang:$(GO_VERSION)                           \
	    make slow-integration-test-host

# YOU SHOULDN'T NEED TO USE ANYTHING BENEATH THIS LINE
# UNLESS YOU REALLY KNOW WHAT YOU'RE DOING
# ---------------------------------------------------------------------
all:
	@$(MAKE) GOOS=darwin dist
	@$(MAKE) GOOS=linux dist

shallow-clean:
	rm -rf $(BUILD_OUTPUT)

tar-clean: 
	rm kismatic-*.tar.gz

build: 
	@echo Building kismatic in container
	@docker run                                \
	    --rm                                   \
	    -e GOOS="$(GOOS)"                      \
	    -e HOST_GOOS="linux"                   \
	    -e VERSION="$(VERSION)"                \
	    -e BUILD_DATE="$(BUILD_DATE)"          \
	    -u root:root                           \
	    -v "$(shell pwd)":"/go/src/$(PKG)"     \
	    -w /go/src/$(PKG)                      \
	    circleci/golang:$(GO_VERSION)          \
	    make build-host
>>>>>>> e05b72cd

build-inspector:
	@echo Building inspector in container
	@docker run                                \
	    --rm                                   \
	    -e GOOS="$(GOOS)"                      \
	    -e HOST_GOOS="linux"                   \
	    -e VERSION="$(VERSION)"                \
	    -e BUILD_DATE="$(BUILD_DATE)"          \
	    -u root:root                           \
	    -v "$(shell pwd)":"/go/src/$(PKG)"     \
	    -w /go/src/$(PKG)                      \
	    circleci/golang:$(GO_VERSION)          \
	    make build-inspector-host

glide-install:
	@echo Glide installing in container
	@docker run                                \
	    --rm                                   \
	    -e GOOS="$(GOOS)"                      \
	    -e HOST_GOOS="linux"                   \
	    -e VERSION="$(VERSION)"                \
	    -e BUILD_DATE="$(BUILD_DATE)"          \
	    -u root:root                           \
	    -v "$(shell pwd)":"/go/src/$(PKG)"     \
	    -w /go/src/$(PKG)                      \
	    circleci/golang:$(GO_VERSION)          \
	    make glide-install-host

glide-update:
	@echo Glide updating in container
	@docker run                                \
	    --rm                                   \
	    -e GOOS="$(GOOS)"                      \
	    -e HOST_GOOS="linux"                   \
	    -e VERSION="$(VERSION)"                \
	    -e BUILD_DATE="$(BUILD_DATE)"          \
	    -u root:root                           \
	    -v "$(shell pwd)":"/go/src/$(PKG)"     \
	    -w /go/src/$(PKG)                      \
	    circleci/golang:$(GO_VERSION)          \
	    make glide-update-host

copy-all: copy-vendors copy-inspector copy-playbooks copy-kismatic

copy-kismatic:
	mkdir -p $(BUILD_OUTPUT)
	cp bin/$(GOOS)/kismatic $(BUILD_OUTPUT)

copy-inspector:
	rm -rf $(BUILD_OUTPUT)/ansible/playbooks/inspector
	mkdir -p $(BUILD_OUTPUT)/ansible/playbooks/inspector
	cp -r bin/inspector/* $(BUILD_OUTPUT)/ansible/playbooks/inspector

copy-playbooks:
	mkdir -p $(BUILD_OUTPUT)/ansible
	rm -rf $(filter-out $(BUILD_OUTPUT)/ansible/playbooks/inspector $(BUILD_OUTPUT)/ansible/playbooks/kuberang, $(wildcard $(BUILD_OUTPUT)/ansible/playbooks/*))
	cp -r $(wildcard ansible/*) $(BUILD_OUTPUT)/ansible/playbooks

copy-vendors: # omit kismatic, inspector, terraform since we provide configs for those.
	mkdir -p $(BUILD_OUTPUT)/ansible
	cp -r vendor-ansible/out/ansible/* $(BUILD_OUTPUT)/ansible
	cp vendor-kubectl/out/kubectl-$(KUBECTL_VERSION)-$(GOOS)-$(GOARCH) $(BUILD_OUTPUT)/kubectl
	cp vendor-helm/out/helm-$(HELM_VERSION)-$(GOOS)-$(GOARCH) $(BUILD_OUTPUT)/helm
	cp vendor-provision/out/provision $(BUILD_OUTPUT)/provision
	mkdir -p $(BUILD_OUTPUT)/ansible/playbooks/kuberang/linux/$(GOARCH)/
	cp vendor-kuberang/$(KUBERANG_VERSION)/kuberang-linux-$(GOARCH) $(BUILD_OUTPUT)/ansible/playbooks/kuberang/linux/$(GOARCH)/kuberang

tarball: 
	rm -f kismatic-$(GOOS).tar.gz
	tar -czf kismatic-$(GOOS).tar.gz -C $(BUILD_OUTPUT) .

# RECIPES BELOW THIS LINE ARE INTENDED FOR CI ONLY. RUN LOCALLY AT YOUR OWN RISK.
# ---------------------------------------------------------------------

all-host:
	@$(MAKE) GOOS=darwin dist-host
	@$(MAKE) GOOS=linux dist-host

test-host:
	go test ./cmd/... ./pkg/... $(TEST_OPTS)

build-host: tools/glide-$(HOST_GOOS)-$(HOST_GOARCH) glide-install-host bin/$(GOOS)/kismatic

.PHONY: bin/$(GOOS)/kismatic
bin/$(GOOS)/kismatic:
	go build -o $@                                                              \
	    -ldflags "-X main.version=$(VERSION) -X 'main.buildDate=$(BUILD_DATE)'" \
	    ./cmd/kismatic

build-inspector-host:
	@$(MAKE) GOOS=linux bin/inspector/linux/$(GOARCH)/kismatic-inspector

.PHONY: bin/inspector/$(GOOS)/$(GOARCH)/kismatic-inspector
bin/inspector/$(GOOS)/$(GOARCH)/kismatic-inspector:
	go build -o $@                                                               \
	    -ldflags "-X main.version=$(VERSION) -X 'main.buildDate=$(BUILD_DATE)'"  \
	    ./cmd/kismatic-inspector

<<<<<<< HEAD
clean:
	rm -rf bin
	rm -rf out
	rm -rf vendor
	rm -rf vendor-ansible
	rm -rf vendor-terraform
	rm -rf vendor-kuberang
	rm -rf vendor-helm
	rm -rf vendor-kubectl
	rm -rf vendor-swagger-ui
	rm -rf tools

test: vendor
	@docker run                             \
	    --rm                                \
	    -e GLIDE_GOOS="linux"               \
	    -u root:root              \
	    -v "$(shell pwd)":/go/src/$(PKG)    \
	    -v /tmp:/tmp                        \
	    -w /go/src/$(PKG)                   \
	    circleci/golang:$(GO_VERSION)       \
	    make bare-test
=======
glide-install-host:
	tools/glide-$(HOST_GOOS)-$(HOST_GOARCH) cc
	tools/glide-$(HOST_GOOS)-$(HOST_GOARCH) install
>>>>>>> e05b72cd

glide-update-host:
	tools/glide-$(HOST_GOOS)-$(HOST_GOARCH) update

vendor: vendor-tools vendor-ansible/out vendor-provision/out vendor-kuberang/$(KUBERANG_VERSION) vendor-kubectl/out/kubectl-$(KUBECTL_VERSION)-$(GOOS)-$(GOARCH) vendor-helm/out/helm-$(HELM_VERSION)-$(GOOS)-$(GOARCH)

<<<<<<< HEAD
.PHONY: vendor
vendor: tools/glide-$(GLIDE_GOOS)-$(HOST_GOARCH) tools/swagger-$(GLIDE_GOOS)-$(HOST_GOARCH)
	tools/glide-$(GLIDE_GOOS)-$(HOST_GOARCH) install


tools/swagger-$(GLIDE_GOOS)-$(HOST_GOARCH):
	curl -L https://github.com/go-swagger/go-swagger/releases/download/$(SWAGGER_VERSION)/swagger_$(GLIDE_GOOS)_$(HOST_GOARCH) -o tools/swagger_$(GLIDE_GOOS)
	chmod +x tools/swagger_$(GLIDE_GOOS)

tools/glide-$(GLIDE_GOOS)-$(HOST_GOARCH):
=======
vendor-tools: tools/glide-$(HOST_GOOS)-$(HOST_GOARCH)

tools/glide-$(HOST_GOOS)-$(HOST_GOARCH):
>>>>>>> e05b72cd
	mkdir -p tools
	curl -L https://github.com/Masterminds/glide/releases/download/$(GLIDE_VERSION)/glide-$(GLIDE_VERSION)-$(HOST_GOOS)-$(HOST_GOARCH).tar.gz | tar -xz -C tools
	mv tools/$(HOST_GOOS)-$(HOST_GOARCH)/glide tools/glide-$(HOST_GOOS)-$(HOST_GOARCH)
	rm -r tools/$(HOST_GOOS)-$(HOST_GOARCH)

vendor-ansible/out:
	mkdir -p vendor-ansible/out
	curl -L https://github.com/apprenda/vendor-ansible/releases/download/v$(ANSIBLE_VERSION)/ansible.tar.gz -o vendor-ansible/out/ansible.tar.gz
	tar -zxf vendor-ansible/out/ansible.tar.gz -C vendor-ansible/out
	rm vendor-ansible/out/ansible.tar.gz

<<<<<<< HEAD
vendor-swagger-ui/out:
	mkdir -p vendor-swagger-ui/
	curl -L https://github.com/swagger-api/swagger-ui/archive/v$(SWAGGER-UI_VERSION).tar.gz | tar -xz -C vendor-swagger-ui/
	sed -i 's@http://petstore.swagger.io/v2/swagger.json@/spec/v1/swagger.json@g' vendor-swagger-ui/swagger-ui-$(SWAGGER-UI_VERSION)/dist/index.html

vendor-terraform/out:
	mkdir -p vendor-terraform/out/darwin
	mkdir -p vendor-terraform/out/linux
	curl -L https://releases.hashicorp.com/terraform/$(TERRAFORM_VERSION)/terraform_$(TERRAFORM_VERSION)_darwin_amd64.zip -o vendor-terraform/out/darwin/tmp.zip
	unzip vendor-terraform/out/darwin/tmp.zip -d vendor-terraform/out/darwin/
	curl -L https://releases.hashicorp.com/terraform/$(TERRAFORM_VERSION)/terraform_$(TERRAFORM_VERSION)_linux_amd64.zip -o vendor-terraform/out/linux/tmp.zip
	unzip vendor-terraform/out/linux/tmp.zip -d vendor-terraform/out/linux/
	rm vendor-terraform/out/darwin/tmp.zip
	rm vendor-terraform/out/linux/tmp.zip
=======
vendor-provision/out:
	mkdir -p vendor-provision/out/
	curl -L https://github.com/apprenda/kismatic-provision/releases/download/$(PROVISIONER_VERSION)/provision-$(GOOS)-$(GOARCH) -o vendor-provision/out/provision
	chmod +x vendor-provision/out/*
>>>>>>> e05b72cd

vendor-kuberang/$(KUBERANG_VERSION):
	mkdir -p vendor-kuberang/$(KUBERANG_VERSION)
	curl -L https://github.com/apprenda/kuberang/releases/download/$(KUBERANG_VERSION)/kuberang-linux-$(GOARCH) -o vendor-kuberang/$(KUBERANG_VERSION)/kuberang-linux-$(GOARCH)

vendor-kubectl/out/kubectl-$(KUBECTL_VERSION)-$(GOOS)-$(GOARCH):
	mkdir -p vendor-kubectl/out/
	curl -L https://storage.googleapis.com/kubernetes-release/release/$(KUBECTL_VERSION)/bin/$(GOOS)/$(GOARCH)/kubectl -o vendor-kubectl/out/kubectl-$(KUBECTL_VERSION)-$(GOOS)-$(GOARCH)
	chmod +x vendor-kubectl/out/kubectl-$(KUBECTL_VERSION)-$(GOOS)-$(GOARCH)

vendor-helm/out/helm-$(HELM_VERSION)-$(GOOS)-$(GOARCH):
	mkdir -p vendor-helm/out/
	curl -L https://storage.googleapis.com/kubernetes-helm/helm-$(HELM_VERSION)-$(GOOS)-$(GOARCH).tar.gz | tar zx -C vendor-helm
	cp vendor-helm/$(GOOS)-$(GOARCH)/helm vendor-helm/out/helm-$(HELM_VERSION)-$(GOOS)-$(GOARCH)
	rm -rf vendor-helm/$(GOOS)-$(GOARCH)
	chmod +x vendor-helm/out/helm-$(HELM_VERSION)-$(GOOS)-$(GOARCH)

<<<<<<< HEAD
dist: vendor
	@echo "Running dist inside contianer"
	@docker run                                \
	    --rm                                   \
	    -e GOOS="$(GOOS)"                      \
	    -e GLIDE_GOOS="linux"                  \
	    -e VERSION="$(VERSION)"                \
	    -e BUILD_DATE="$(BUILD_DATE)"          \
	    -u root:root                 \
	    -v "$(shell pwd)":"/go/src/$(PKG)"     \
	    -w "/go/src/$(PKG)"                    \
	    circleci/golang:$(GO_VERSION)          \
	    make bare-dist

bare-dist: vendor-ansible/out vendor-terraform/out vendor-swagger-ui/out vendor-kuberang/$(KUBERANG_VERSION) vendor-kubectl/out/kubectl-$(KUBECTL_VERSION)-$(GOOS)-amd64 vendor-helm/out/helm-$(HELM_VERSION)-$(GOOS)-amd64 bare-build bare-build-inspector
	mkdir -p out
	cp bin/$(GOOS)/kismatic out
	mkdir -p out/ansible
	cp -r vendor-ansible/out/ansible/* out/ansible
	rm -rf out/ansible/playbooks
	cp -r ansible out/ansible/playbooks
	mkdir -p out/ansible/playbooks/inspector
	cp -r bin/inspector/* out/ansible/playbooks/inspector
	mkdir -p out/ansible/playbooks/kuberang/linux/amd64/
	cp vendor-kuberang/$(KUBERANG_VERSION)/kuberang-linux-amd64 out/ansible/playbooks/kuberang/linux/amd64/kuberang
	cp vendor-terraform/out/$(GOOS)/terraform out/terraform
	cp -r providers out/providers
	mkdir -p out/swagger-ui/spec
	cp -r vendor-swagger-ui/swagger-ui-$(SWAGGER-UI_VERSION)/dist out/swagger-ui
	cp docs/swagger.json out/swagger-ui/spec
	cp vendor-kubectl/out/kubectl-$(KUBECTL_VERSION)-$(GOOS)-amd64 out/kubectl
	cp vendor-helm/out/helm-$(HELM_VERSION)-$(GOOS)-amd64 out/helm
	rm -f out/kismatic.tar.gz
	tar -czf kismatic.tar.gz -C out .
	mv kismatic.tar.gz out

get-ginkgo:
	go get github.com/onsi/ginkgo/ginkgo

just-integration-test: get-ginkgo
	ginkgo --skip "\[slow\]" -p $(GINKGO_OPTS) -v integration-tests

slow-integration-test: get-ginkgo
	ginkgo --focus "\[slow\]" -p $(GINKGO_OPTS) -v integration-tests

serial-integration-test: get-ginkgo
	ginkgo -v integration-tests

focus-integration-test: get-ginkgo
=======
dist-common: vendor build-host build-inspector-host copy-all

dist-host: shallow-clean dist-common

get-ginkgo:
	go get github.com/onsi/ginkgo/ginkgo
	cd integration-tests

integration-test-host: get-ginkgo
	@$(MAKE) GOOS=linux tarball
	ginkgo --skip "\[slow\]" -p $(GINKGO_OPTS) -v integration-tests

slow-integration-test-host: get-ginkgo
	@$(MAKE) GOOS=linux tarball
	ginkgo --focus "\[slow\]" -p $(GINKGO_OPTS) -v integration-tests

focus-integration-test-host: get-ginkgo
	@$(MAKE) GOOS=linux tarball
>>>>>>> e05b72cd
	ginkgo --focus $(FOCUS) $(GINKGO_OPTS) -v integration-tests

docs/update-plan-file-reference.md:
	@$(MAKE) docs/generate-plan-file-reference.md > docs/plan-file-reference.md

docs/generate-plan-file-reference.md:
	@go run cmd/gen-kismatic-ref-docs/*.go -o markdown pkg/install/plan_types.go Plan

<<<<<<< HEAD
docs/generate-swagger.json:
	GOROOT=$(shell go env GOROOT) tools/swagger_$(GLIDE_GOOS) generate spec -b ./pkg/server 

docs/update-swagger.json: 
	GOROOT=$(shell go env GOROOT) tools/swagger_$(GLIDE_GOOS) generate spec -b ./pkg/server > docs/swagger.json
	

version: FORCE
=======
version:
>>>>>>> e05b72cd
	@echo VERSION=$(VERSION)
	@echo GLIDE_VERSION=$(GLIDE_VERSION)
	@echo ANSIBLE_VERSION=$(ANSIBLE_VERSION)
	@echo PROVISIONER_VERSION=$(PROVISIONER_VERSION)

CIRCLE_ENDPOINT=
ifndef CIRCLE_CI_BRANCH
	CIRCLE_ENDPOINT=https://circleci.com/api/v1.1/project/github/apprenda/kismatic
else
	CIRCLE_ENDPOINT=https://circleci.com/api/v1.1/project/github/apprenda/kismatic/tree/$(CIRCLE_CI_BRANCH)
endif

trigger-ci-slow-tests:
	@echo Triggering build with slow tests
	curl -u $(CIRCLE_CI_TOKEN): -X POST --header "Content-Type: application/json"    \
	  -d '{"build_parameters": {"RUN_SLOW_TESTS": "true"}}'                          \
	  $(CIRCLE_ENDPOINT)
trigger-ci-focused-tests:
	@echo Triggering focused test
	curl -u $(CIRCLE_CI_TOKEN): -X POST --header "Content-Type: application/json"    \
	  -d "{\"build_parameters\": {\"FOCUS\": \"$(FOCUS)\"}}"                         \
	  $(CIRCLE_ENDPOINT)<|MERGE_RESOLUTION|>--- conflicted
+++ resolved
@@ -36,32 +36,21 @@
 ifeq ($(origin CREATED_BY), undefined)
 	CREATED_BY := $(shell hostname)
 endif
+# Set the build branch
+ifeq ($(origin BRANCH), undefined)
+	BRANCH := $(shell git rev-parse --abbrev-ref HEAD)
+endif
 
 # Versions of external dependencies
 GLIDE_VERSION = v0.13.1
 ANSIBLE_VERSION = 2.3.0.0
-<<<<<<< HEAD
-TERRAFORM_VERSION = 0.11.0
+TERRAFORM_VERSION = 0.11.3
 SWAGGER_VERSION = 0.13.0
 SWAGGER-UI_VERSION = 3.10.0
-KUBERANG_VERSION = v1.2.2
-GO_VERSION = 1.9.2
-KUBECTL_VERSION = v1.9.2
-HELM_VERSION = v2.7.2
-
-ifeq ($(origin GLIDE_GOOS), undefined)
-	GLIDE_GOOS := $(HOST_GOOS)
-endif
-ifeq ($(origin GOOS), undefined)
-	GOOS := $(HOST_GOOS)
-endif
-=======
-PROVISIONER_VERSION = v1.9.0
 KUBERANG_VERSION = v1.3.0
 GO_VERSION = 1.9.4
 KUBECTL_VERSION = v1.9.3
 HELM_VERSION = v2.8.1
->>>>>>> e05b72cd
 
 install: 
 	@echo Building kismatic in container
@@ -99,13 +88,6 @@
 	rm -rf tools
 	rm -rf tmp
 
-<<<<<<< HEAD
-bare-build-update-dist: bare-build
-	cp -r ansible out/ansible/playbooks
-	cp -r providers/* out/providers
-	cp docs/swagger.json out/swagger-ui/spec
-	cp bin/$(GOOS)/kismatic out/
-=======
 test:
 	@docker run                             \
 	    --rm                                \
@@ -206,7 +188,6 @@
 	    -w /go/src/$(PKG)                      \
 	    circleci/golang:$(GO_VERSION)          \
 	    make build-host
->>>>>>> e05b72cd
 
 build-inspector:
 	@echo Building inspector in container
@@ -250,7 +231,7 @@
 	    circleci/golang:$(GO_VERSION)          \
 	    make glide-update-host
 
-copy-all: copy-vendors copy-inspector copy-playbooks copy-kismatic
+copy-all: copy-vendors copy-inspector copy-playbooks copy-providers copy-swagger-ui copy-kismatic
 
 copy-kismatic:
 	mkdir -p $(BUILD_OUTPUT)
@@ -266,12 +247,23 @@
 	rm -rf $(filter-out $(BUILD_OUTPUT)/ansible/playbooks/inspector $(BUILD_OUTPUT)/ansible/playbooks/kuberang, $(wildcard $(BUILD_OUTPUT)/ansible/playbooks/*))
 	cp -r $(wildcard ansible/*) $(BUILD_OUTPUT)/ansible/playbooks
 
-copy-vendors: # omit kismatic, inspector, terraform since we provide configs for those.
+copy-providers:
+	rm -rf $(BUILD_OUTPUT)/providers
+	mkdir -p $(BUILD_OUTPUT)/providers
+	cp -r providers $(BUILD_OUTPUT)
+
+copy-swagger-ui:
+	rm -rf $(BUILD_OUTPUT)/swagger-ui
+	mkdir -p $(BUILD_OUTPUT)/swagger-ui/spec
+	cp -r vendor-swagger-ui/out/swagger-ui-$(SWAGGER-UI_VERSION)/dist $(BUILD_OUTPUT)/swagger-ui
+	cp docs/swagger.json $(BUILD_OUTPUT)/swagger-ui/spec
+
+copy-vendors: # omit kismatic, inspector, playbooks, providers, swagger-ui since we provide configs for those.
 	mkdir -p $(BUILD_OUTPUT)/ansible
 	cp -r vendor-ansible/out/ansible/* $(BUILD_OUTPUT)/ansible
 	cp vendor-kubectl/out/kubectl-$(KUBECTL_VERSION)-$(GOOS)-$(GOARCH) $(BUILD_OUTPUT)/kubectl
 	cp vendor-helm/out/helm-$(HELM_VERSION)-$(GOOS)-$(GOARCH) $(BUILD_OUTPUT)/helm
-	cp vendor-provision/out/provision $(BUILD_OUTPUT)/provision
+	cp vendor-terraform/$(GOOS)-$(GOARCH)/terraform $(BUILD_OUTPUT)/terraform
 	mkdir -p $(BUILD_OUTPUT)/ansible/playbooks/kuberang/linux/$(GOARCH)/
 	cp vendor-kuberang/$(KUBERANG_VERSION)/kuberang-linux-$(GOARCH) $(BUILD_OUTPUT)/ansible/playbooks/kuberang/linux/$(GOARCH)/kuberang
 
@@ -306,56 +298,23 @@
 	    -ldflags "-X main.version=$(VERSION) -X 'main.buildDate=$(BUILD_DATE)'"  \
 	    ./cmd/kismatic-inspector
 
-<<<<<<< HEAD
-clean:
-	rm -rf bin
-	rm -rf out
-	rm -rf vendor
-	rm -rf vendor-ansible
-	rm -rf vendor-terraform
-	rm -rf vendor-kuberang
-	rm -rf vendor-helm
-	rm -rf vendor-kubectl
-	rm -rf vendor-swagger-ui
-	rm -rf tools
-
-test: vendor
-	@docker run                             \
-	    --rm                                \
-	    -e GLIDE_GOOS="linux"               \
-	    -u root:root              \
-	    -v "$(shell pwd)":/go/src/$(PKG)    \
-	    -v /tmp:/tmp                        \
-	    -w /go/src/$(PKG)                   \
-	    circleci/golang:$(GO_VERSION)       \
-	    make bare-test
-=======
 glide-install-host:
 	tools/glide-$(HOST_GOOS)-$(HOST_GOARCH) cc
 	tools/glide-$(HOST_GOOS)-$(HOST_GOARCH) install
->>>>>>> e05b72cd
 
 glide-update-host:
 	tools/glide-$(HOST_GOOS)-$(HOST_GOARCH) update
 
-vendor: vendor-tools vendor-ansible/out vendor-provision/out vendor-kuberang/$(KUBERANG_VERSION) vendor-kubectl/out/kubectl-$(KUBECTL_VERSION)-$(GOOS)-$(GOARCH) vendor-helm/out/helm-$(HELM_VERSION)-$(GOOS)-$(GOARCH)
-
-<<<<<<< HEAD
 .PHONY: vendor
-vendor: tools/glide-$(GLIDE_GOOS)-$(HOST_GOARCH) tools/swagger-$(GLIDE_GOOS)-$(HOST_GOARCH)
-	tools/glide-$(GLIDE_GOOS)-$(HOST_GOARCH) install
-
-
-tools/swagger-$(GLIDE_GOOS)-$(HOST_GOARCH):
-	curl -L https://github.com/go-swagger/go-swagger/releases/download/$(SWAGGER_VERSION)/swagger_$(GLIDE_GOOS)_$(HOST_GOARCH) -o tools/swagger_$(GLIDE_GOOS)
-	chmod +x tools/swagger_$(GLIDE_GOOS)
-
-tools/glide-$(GLIDE_GOOS)-$(HOST_GOARCH):
-=======
-vendor-tools: tools/glide-$(HOST_GOOS)-$(HOST_GOARCH)
+vendor: vendor-tools vendor-ansible/out vendor-terraform/$(GOOS)-$(GOARCH) vendor-swagger-ui/out vendor-kuberang/$(KUBERANG_VERSION) vendor-kubectl/out/kubectl-$(KUBECTL_VERSION)-$(GOOS)-$(GOARCH) vendor-helm/out/helm-$(HELM_VERSION)-$(GOOS)-$(GOARCH)
+
+vendor-tools: tools/glide-$(HOST_GOOS)-$(HOST_GOARCH) tools/swagger-$(HOST_GOOS)-$(HOST_GOARCH)
+
+tools/swagger-$(HOST_GOOS)-$(HOST_GOARCH):
+	curl -L https://github.com/go-swagger/go-swagger/releases/download/$(SWAGGER_VERSION)/swagger_$(HOST_GOOS)_$(HOST_GOARCH) -o tools/swagger-$(HOST_GOOS)-$(HOST_GOARCH)
+	chmod +x tools/swagger-$(HOST_GOOS)-$(HOST_GOARCH)
 
 tools/glide-$(HOST_GOOS)-$(HOST_GOARCH):
->>>>>>> e05b72cd
 	mkdir -p tools
 	curl -L https://github.com/Masterminds/glide/releases/download/$(GLIDE_VERSION)/glide-$(GLIDE_VERSION)-$(HOST_GOOS)-$(HOST_GOARCH).tar.gz | tar -xz -C tools
 	mv tools/$(HOST_GOOS)-$(HOST_GOARCH)/glide tools/glide-$(HOST_GOOS)-$(HOST_GOARCH)
@@ -367,27 +326,16 @@
 	tar -zxf vendor-ansible/out/ansible.tar.gz -C vendor-ansible/out
 	rm vendor-ansible/out/ansible.tar.gz
 
-<<<<<<< HEAD
 vendor-swagger-ui/out:
-	mkdir -p vendor-swagger-ui/
-	curl -L https://github.com/swagger-api/swagger-ui/archive/v$(SWAGGER-UI_VERSION).tar.gz | tar -xz -C vendor-swagger-ui/
-	sed -i 's@http://petstore.swagger.io/v2/swagger.json@/spec/v1/swagger.json@g' vendor-swagger-ui/swagger-ui-$(SWAGGER-UI_VERSION)/dist/index.html
-
-vendor-terraform/out:
-	mkdir -p vendor-terraform/out/darwin
-	mkdir -p vendor-terraform/out/linux
-	curl -L https://releases.hashicorp.com/terraform/$(TERRAFORM_VERSION)/terraform_$(TERRAFORM_VERSION)_darwin_amd64.zip -o vendor-terraform/out/darwin/tmp.zip
-	unzip vendor-terraform/out/darwin/tmp.zip -d vendor-terraform/out/darwin/
-	curl -L https://releases.hashicorp.com/terraform/$(TERRAFORM_VERSION)/terraform_$(TERRAFORM_VERSION)_linux_amd64.zip -o vendor-terraform/out/linux/tmp.zip
-	unzip vendor-terraform/out/linux/tmp.zip -d vendor-terraform/out/linux/
-	rm vendor-terraform/out/darwin/tmp.zip
-	rm vendor-terraform/out/linux/tmp.zip
-=======
-vendor-provision/out:
-	mkdir -p vendor-provision/out/
-	curl -L https://github.com/apprenda/kismatic-provision/releases/download/$(PROVISIONER_VERSION)/provision-$(GOOS)-$(GOARCH) -o vendor-provision/out/provision
-	chmod +x vendor-provision/out/*
->>>>>>> e05b72cd
+	mkdir -p vendor-swagger-ui/out
+	curl -L https://github.com/swagger-api/swagger-ui/archive/v$(SWAGGER-UI_VERSION).tar.gz | tar -xz -C vendor-swagger-ui/out
+	sed -i 's@http://petstore.swagger.io/v2/swagger.json@/spec/v1/swagger.json@g' vendor-swagger-ui/out/swagger-ui-$(SWAGGER-UI_VERSION)/dist/index.html
+
+vendor-terraform/$(GOOS)-$(GOARCH):
+	mkdir -p vendor-terraform/$(GOOS)-$(GOARCH)
+	curl -L https://releases.hashicorp.com/terraform/$(TERRAFORM_VERSION)/terraform_$(TERRAFORM_VERSION)_$(GOOS)_$(GOARCH).zip -o vendor-terraform/$(GOOS)-$(GOARCH)/tmp.zip
+	unzip vendor-terraform/$(GOOS)-$(GOARCH)/tmp.zip -d vendor-terraform/$(GOOS)-$(GOARCH)/
+	rm vendor-terraform/$(GOOS)-$(GOARCH)/tmp.zip
 
 vendor-kuberang/$(KUBERANG_VERSION):
 	mkdir -p vendor-kuberang/$(KUBERANG_VERSION)
@@ -405,57 +353,6 @@
 	rm -rf vendor-helm/$(GOOS)-$(GOARCH)
 	chmod +x vendor-helm/out/helm-$(HELM_VERSION)-$(GOOS)-$(GOARCH)
 
-<<<<<<< HEAD
-dist: vendor
-	@echo "Running dist inside contianer"
-	@docker run                                \
-	    --rm                                   \
-	    -e GOOS="$(GOOS)"                      \
-	    -e GLIDE_GOOS="linux"                  \
-	    -e VERSION="$(VERSION)"                \
-	    -e BUILD_DATE="$(BUILD_DATE)"          \
-	    -u root:root                 \
-	    -v "$(shell pwd)":"/go/src/$(PKG)"     \
-	    -w "/go/src/$(PKG)"                    \
-	    circleci/golang:$(GO_VERSION)          \
-	    make bare-dist
-
-bare-dist: vendor-ansible/out vendor-terraform/out vendor-swagger-ui/out vendor-kuberang/$(KUBERANG_VERSION) vendor-kubectl/out/kubectl-$(KUBECTL_VERSION)-$(GOOS)-amd64 vendor-helm/out/helm-$(HELM_VERSION)-$(GOOS)-amd64 bare-build bare-build-inspector
-	mkdir -p out
-	cp bin/$(GOOS)/kismatic out
-	mkdir -p out/ansible
-	cp -r vendor-ansible/out/ansible/* out/ansible
-	rm -rf out/ansible/playbooks
-	cp -r ansible out/ansible/playbooks
-	mkdir -p out/ansible/playbooks/inspector
-	cp -r bin/inspector/* out/ansible/playbooks/inspector
-	mkdir -p out/ansible/playbooks/kuberang/linux/amd64/
-	cp vendor-kuberang/$(KUBERANG_VERSION)/kuberang-linux-amd64 out/ansible/playbooks/kuberang/linux/amd64/kuberang
-	cp vendor-terraform/out/$(GOOS)/terraform out/terraform
-	cp -r providers out/providers
-	mkdir -p out/swagger-ui/spec
-	cp -r vendor-swagger-ui/swagger-ui-$(SWAGGER-UI_VERSION)/dist out/swagger-ui
-	cp docs/swagger.json out/swagger-ui/spec
-	cp vendor-kubectl/out/kubectl-$(KUBECTL_VERSION)-$(GOOS)-amd64 out/kubectl
-	cp vendor-helm/out/helm-$(HELM_VERSION)-$(GOOS)-amd64 out/helm
-	rm -f out/kismatic.tar.gz
-	tar -czf kismatic.tar.gz -C out .
-	mv kismatic.tar.gz out
-
-get-ginkgo:
-	go get github.com/onsi/ginkgo/ginkgo
-
-just-integration-test: get-ginkgo
-	ginkgo --skip "\[slow\]" -p $(GINKGO_OPTS) -v integration-tests
-
-slow-integration-test: get-ginkgo
-	ginkgo --focus "\[slow\]" -p $(GINKGO_OPTS) -v integration-tests
-
-serial-integration-test: get-ginkgo
-	ginkgo -v integration-tests
-
-focus-integration-test: get-ginkgo
-=======
 dist-common: vendor build-host build-inspector-host copy-all
 
 dist-host: shallow-clean dist-common
@@ -474,7 +371,6 @@
 
 focus-integration-test-host: get-ginkgo
 	@$(MAKE) GOOS=linux tarball
->>>>>>> e05b72cd
 	ginkgo --focus $(FOCUS) $(GINKGO_OPTS) -v integration-tests
 
 docs/update-plan-file-reference.md:
@@ -483,22 +379,18 @@
 docs/generate-plan-file-reference.md:
 	@go run cmd/gen-kismatic-ref-docs/*.go -o markdown pkg/install/plan_types.go Plan
 
-<<<<<<< HEAD
 docs/generate-swagger.json:
-	GOROOT=$(shell go env GOROOT) tools/swagger_$(GLIDE_GOOS) generate spec -b ./pkg/server 
+	GOROOT=$(shell go env GOROOT) tools/swagger-$(HOST_GOOS)-$(HOST_GOARCH) generate spec -b ./pkg/server 
 
 docs/update-swagger.json: 
-	GOROOT=$(shell go env GOROOT) tools/swagger_$(GLIDE_GOOS) generate spec -b ./pkg/server > docs/swagger.json
+	GOROOT=$(shell go env GOROOT) tools/swagger-$(HOST_GOOS)-$(HOST_GOARCH) generate spec -b ./pkg/server > docs/swagger.json
 	
 
-version: FORCE
-=======
 version:
->>>>>>> e05b72cd
 	@echo VERSION=$(VERSION)
 	@echo GLIDE_VERSION=$(GLIDE_VERSION)
 	@echo ANSIBLE_VERSION=$(ANSIBLE_VERSION)
-	@echo PROVISIONER_VERSION=$(PROVISIONER_VERSION)
+	@echo TERRAFORM_VERSION=$(TERRAFORM_VERSION)
 
 CIRCLE_ENDPOINT=
 ifndef CIRCLE_CI_BRANCH

--- conflicted
+++ resolved
@@ -139,6 +139,13 @@
 		}
 	}
 
+	if plan.ConfigureDockerRegistry() && plan.Cluster.DisconnectedInstallation {
+		util.PrintHeader(out, "Upgrade Docker Registry", '=')
+		if err := executor.UpgradeDockerRegistry(*plan); err != nil {
+			return fmt.Errorf("Failed to upgrade docker registry: %v", err)
+		}
+	}
+
 	// Print message if there's no work to do
 	if len(toUpgrade) == 0 {
 		fmt.Fprintln(out, "All nodes are at the target version. Skipping node upgrades.")
@@ -148,21 +155,12 @@
 		}
 	}
 
-<<<<<<< HEAD
-=======
-	if plan.ConfigureDockerRegistry() && plan.Cluster.DisconnectedInstallation {
-		util.PrintHeader(out, "Upgrade Docker Registry", '=')
-		if err := executor.UpgradeDockerRegistry(*plan); err != nil {
-			return fmt.Errorf("Failed to upgrade docker registry: %v", err)
-		}
-	}
-
 	if opts.partialAllowed {
 		util.PrintColor(out, util.Green, `
 
 Partial upgrade complete.
 
-Cluster level services are still left to upgrade. These can only be upgraded 
+Cluster level services are still left to upgrade. These can only be upgraded
 when performing a full upgrade. When you are ready, you may use "kismatic upgrade"
 without the "--partial-ok" flag to perform a full upgrade.
 
@@ -170,7 +168,6 @@
 		return nil
 	}
 
->>>>>>> 331e9466
 	// Upgrade the cluster services
 	util.PrintHeader(out, "Upgrade Cluster Services", '=')
 	if err := executor.UpgradeClusterServices(*plan); err != nil {
